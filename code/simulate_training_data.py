--- conflicted
+++ resolved
@@ -184,11 +184,7 @@
     cdvs = cdvs.to_numpy()
     cdvs_str = np.array2string(cdvs, separator=',', max_line_width=1e200, threshold=1e200, edgeitems=1e200)
     cdvs_str = cdvs_str.replace(' ','').replace('.,',',').strip('[].') + '\n'
-<<<<<<< HEAD
     
-    #print(cdvs_str)
-=======
->>>>>>> 4bd050dc
     write_to_file(cdvs_str, cdvs_fn)
 
     return result_str
