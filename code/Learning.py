--- conflicted
+++ resolved
@@ -177,16 +177,11 @@
         self.test_data_tensor  = full_data[test_idx,:]
 
         # summary stats
-<<<<<<< HEAD
         self.train_stats_tensor = self.norm_train_stats
         self.val_stats_tensor   = self.norm_val_stats
         self.test_stats_tensor  = self.norm_test_stats
         self.unnormalized_train_stats = full_stats[train_idx,:]
-=======
-        self.train_stats_tensor = self.norm_train_stats #full_stats[train_idx,:]
-        self.val_stats_tensor   = self.norm_val_stats #full_stats[val_idx,:]
-        self.test_stats_tensor  = self.norm_test_stats #full_stats[test_idx,:]
->>>>>>> c70b4056
+
 
         return
     
