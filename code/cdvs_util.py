#!/usr/bin/env python3

import sys
import pandas as pd
import numpy as np
import argparse
import random

from ete3 import Tree

#max_len = 501

TURN_ONE = 'turn_one'

# the information on state is saved as 't_s' in the newick tree
T_S = 't_s'
STATE = 'state'
DIVERSIFICATION_SCORE = 'diversification_score'

sys.setrecursionlimit(100000)


### this is where state info is stored
def set_attribs(tre):
    """
    adds t_s attributes to tips based on tip name
    :param tre: ete3.Tree, the tree on which we measure the branch length
    :return: void, returns modified tree
    """
    for tip in tre.traverse():
        if "&&NHX-t_s=1" in tip.name:
            setattr(tip, T_S, 1)
        elif "&&NHX-t_s=2" in tip.name:
            setattr(tip, T_S, 2)
    return None

def attach_tip_states(tr, st):
    "assign states in st to leaf nodes in tr using shared taxon name"
    for nd in tr.get_leaves():
        setattr(nd, STATE, st[nd.name])

def get_average_branch_length(tre):
    """
    Returns average branch length for given tree
    :param tre: ete3.Tree, the tree on which we measure the branch length
    :return: float, average branch length
    """
    br_length = [nod.dist for nod in tre.traverse()]
    return np.average(br_length)


def rescale_tree(tr, rescale_fac):
    """
    Rescales a given tree
    :param tr: ete3.Tree, the tree to be rescaled
    :param rescale_fac: float, the branches will be multiplied by this factor
    :return: void, modifies the original tree
    """
    for node in tr.traverse():
        node.dist = node.dist/rescale_fac
    return None


def add_diversification(tr):
    """
    to each node adds an attribute, 'diversification_score', i.e. the sum of pathways of branched tips
    :param tr: ete3.Tree, the tree to be modified
    :return: void, modifies the original tree
    """
    for node in tr.traverse("postorder"):
        if not node.is_root():
            # print(label_count)
            label_node = 0
            if node.is_leaf():
                label_node = 1
                setattr(node, DIVERSIFICATION_SCORE, node.dist)
            else:
                children = node.get_children()
                # print(children)
                setattr(node, DIVERSIFICATION_SCORE, getattr(children[0], DIVERSIFICATION_SCORE) + getattr(children[1], DIVERSIFICATION_SCORE))
    return None


def add_diversification_sign(tr):
    """
    Puts topological signatures based on diversification (i.e. longest path): if the first child of a node has longer
    path of branches leading to it, then it is prioritized for visit.
    :param tr: ete3.Tree, the tree to get the topological description
    :return: void, modifies the original tree
    """
    for node in tr.traverse('levelorder'):
        if not node.is_leaf():
            diver_child0 = getattr(node.children[0], DIVERSIFICATION_SCORE)
            diver_child1 = getattr(node.children[1], DIVERSIFICATION_SCORE)
            if diver_child0 < diver_child1:
                node.add_feature(TURN_ONE, True)
            elif diver_child0 == diver_child1:
                next_sign = random.choice([True, False])
                if next_sign is True:
                    node.add_feature(TURN_ONE, True)
            else:
                node.add_feature(TURN_ONE, False)
    return None


def name_tree(tr):
    """
    Names all the tree nodes that are not named, with unique names.
    :param tr: ete3.Tree, the tree to be named
    :return: void, modifies the original tree
    """
    i = 0
    for node in tr.traverse('levelorder'):
        node.name = i
        i += 1
    return None


def add_dist_to_root(tr):
    # int_nodes_dist = []
    # tips_dist = []
    tree_height = 0
    for node in tr.traverse("preorder"):
        if node.is_root():
            node.add_feature("dist_to_root", 0)
        elif node.is_leaf():
            node.add_feature("dist_to_root", getattr(node.up, "dist_to_root") + node.dist)
            # tips_dist.append(getattr(node.up, "dist_to_root") + node.dist)
            tree_height = getattr(node, "dist_to_root", False)

        else:
            node.add_feature("dist_to_root", getattr(node.up, "dist_to_root") + node.dist)
            # int_nodes_dist.append(getattr(node.up, "dist_to_root") + node.dist)
    return tr, tree_height


def get_not_visited_anc(leaf):
    while getattr(leaf, "visited", False):
        leaf = leaf.up
    return leaf


def get_dist_to_root(anc):
    dist_to_root = getattr(anc, "dist_to_root")
    return dist_to_root


def follow_signs(anc):
    end_leaf = anc
    while not end_leaf.is_leaf():
        if getattr(end_leaf, TURN_ONE, False):
            if getattr(end_leaf.children[1], 'visited', False):
                end_leaf = end_leaf.children[0]
            else:
                end_leaf = end_leaf.children[1]
        else:
            if getattr(end_leaf.children[0], 'visited', False):
                end_leaf = end_leaf.children[1]
            else:
                end_leaf = end_leaf.children[0]
    return end_leaf


def enc_diver(anc):
    leaf = follow_signs(anc)
    #print(leaf.state)
    #print([ int(x) for x in leaf.state] )
    #s = [ int(x) for x in leaf.state ]
    yield str(leaf.state)
    #for s in [ int(x) for x in leaf.state ]:
    #    yield s
    #yield float(leaf.state)
    setattr(leaf, 'visited', True)
    anc = get_not_visited_anc(leaf)
    if anc is None:
        # print("what")
        return
    setattr(anc, 'visited', True)
    yield get_dist_to_root(anc)
    for _ in enc_diver(anc):
        yield _


def type_count(tr, st, lbl):
    """
    Returns the counts of type1 and type2 tips
    :param tr: ete3.Tree, the tree to be named
    :return: tuple, counts of type 1 and type 2
    """
    counts = dict.fromkeys(lbl, 0)
    #t1 = 0
    #t2 = 0
    for leaf in tr:
        counts[ leaf.state ] = counts[ leaf.state ] + 1
    
    #print(counts)
    return list(counts.values())


def complete_coding_old(encoding, max_length):
    add_vect = np.repeat(0, max_length - len(encoding))
    add_vect = list(add_vect)
    encoding.extend(add_vect)
    return encoding

def complete_coding(encoding, max_length):
    #add_vect = np.repeat(0, max_length - len(encoding))
    num_row,num_col = encoding.shape
    add_zeros = np.zeros( (num_row, max_length-num_col) )
    #add_vect = np.repeat(0, max_length - num_col)
    #encoding = np.append(encoding, add_vect)
    #encoding.extend(add_vect)
    encoding = np.hstack( [encoding, add_zeros] )
    return encoding

def expand_tip_states(tips_info):
<<<<<<< HEAD
    #print(tips_info)
=======
>>>>>>> 4bd050dc
    n_idx = len(tips_info)
    n_char = len(tips_info[1])
    #print(n_char, n_idx)
    x = np.zeros( shape=(n_char, n_idx) )
    #x[:,0] = tips_info[0]  # needed?
    for i in range(n_idx):
        x[:,i] = [ int(y) for y in tips_info[i] ]
    return x

# #nexus
#Begin trees;
#tree TREE_0 = ((1[&type="B",reaction="Extinction",time=3.6232301233156976]:1.2142655324328055,(2[&type="B",time=10.0]:3.459208574144607,(3[&type="B",reaction="Extinction",time=6.868495320534605]:0.04404772822342995,((4[&type="B",time=10.0]:1.591682207985743,5[&type="B",reaction="Extinction",time=9.718023692584314]:1.3097059005700569)[&type="B",reaction="WithinRegionSpeciation",time=8.408317792014257]:1.395484627131916,6[&type="B",reaction="Extinction",time=7.337444843536313]:0.3246116786539721)[&type="B",reaction="WithinRegionSpeciation",time=7.012833164882341]:0.18838557257116584)[&type="B",reaction="WithinRegionSpeciation",time=6.824447592311175]:0.2836561664557822)[&type="B",reaction="WithinRegionSpeciation",time=6.540791425855393]:4.131826834972501)[&type="B",reaction="WithinRegionSpeciation",time=2.408964590882892]:1.5267870397153571,(7[&type="B",reaction="Extinction",time=2.98118850738119]:0.8725488577697549,(((8[&type="B",reaction="Extinction",time=9.850924475820728]:2.4517510454113083,9[&type="B",time=10.0]:2.6008265695905806)[&type="B",reaction="WithinRegionSpeciation",time=7.399173430409419]:4.033746617591738,10[&type="B",reaction="Extinction",time=4.670202523679139]:1.304775710861457)[&type="B",reaction="WithinRegionSpeciation",time=3.365426812817682]:0.3081968127823407,11[&type="B",reaction="Extinction",time=3.1071117381661546]:0.049881738130813424)[&type="B",reaction="WithinRegionSpeciation",time=3.057230000035341]:0.9485903504239062)[&type="B",reaction="WithinRegionSpeciation",time=2.108639649611435]:1.2264620984439)[&type="B",reaction="WithinRegionSpeciation",time=0.8821775511675349]:0.8821775511675349;
#End;

# [&&NHX:conf=0.01:name=INTERNAL]

# this newick string from this regex does not work, despite passing visual check
# x1=re.sub(r'&', r'&&NHX:', x); x2=re.sub(r'\"', '', x1);x3=re.sub(r',([a-z])', r':\1', x2);x3

def make_cdvs(tree_fn, max_len, states, state_labels):

    file = open(tree_fn, mode="r")
    
    tree_str = file.read()
    
    tree = Tree(tree_str, format=1)

    attach_tip_states(tree, states)
    #set_attribs(tree)
    name_tree(tree)

    #print('max_len ==>', max_len)
    #print('states ==>', states)

    # rescale tree to average branch length of 1
    # measure average branch length
    rescale_factor = get_average_branch_length(tree)

    # rescale tree
    rescale_tree(tree, rescale_factor)

    # add dist to root attribute
    tree, tr_height = add_dist_to_root(tree)

    # add pathway of visiting priorities for encoding
    add_diversification(tree)
    add_diversification_sign(tree)

    # encode the tree
    tree_embedding = list(enc_diver(tree))
    
    # separate info on tips and nodes:
    tips_info = [tree_embedding[i] for i in range(len(tree_embedding)) if i % 2 == 0]
    node_info = [tree_embedding[i] for i in range(len(tree_embedding)) if i % 2 == 1]
    node_info.insert(0,0) # pad with zero to align length of info vec ??

    #print('tips_info ==> ', tips_info)
    #print('node_info ==>', node_info)

    # expand tip states
    tips_info = expand_tip_states(tips_info)
    node_info = np.array([node_info])

    # complete embedding
    tips_info = complete_coding(tips_info, max_len)
    node_info = complete_coding(node_info, max_len)

    # vertical stack
    complete_info = np.vstack( [tips_info, node_info] )
    
    # extra info
    nrow = complete_info.shape[0]
    state_counts = type_count(tree, states, state_labels)
    extra_info = [ tr_height, rescale_factor ] + state_counts
    for x in extra_info:
        complete_info = np.append( complete_info, np.repeat(x, nrow).reshape(-1,1) )
    
    # flatten
    complete_info.reshape(-1)
    
    # make output
    result = pd.DataFrame(complete_info) #, columns=[id + 0])
    result = result.T

    return result<|MERGE_RESOLUTION|>--- conflicted
+++ resolved
@@ -214,10 +214,6 @@
     return encoding
 
 def expand_tip_states(tips_info):
-<<<<<<< HEAD
-    #print(tips_info)
-=======
->>>>>>> 4bd050dc
     n_idx = len(tips_info)
     n_char = len(tips_info[1])
     #print(n_char, n_idx)
